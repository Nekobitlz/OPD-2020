# Build application files
/*/build/

# Crashlytics configuations
com_crashlytics_export_strings.xml

# Local configuration file (sdk path, etc)
local.properties

# Gradle generated files
.gradle/
build/
gradle/
gradlew
gradle.properties
gradlew.bat

# Signing files
.signing/

# User-specific configurations
.idea/
*.iml

# OS-specific files
.DS_Store
.DS_Store?
._*
.Spotlight-V100
.Trashes
ehthumbs.db
Thumbs.db

# temp files
*.tmp

# database files
<<<<<<< HEAD
.db

# log files
.log
logs/
=======
*.db
>>>>>>> 1f1a0348
<|MERGE_RESOLUTION|>--- conflicted
+++ resolved
@@ -35,12 +35,8 @@
 *.tmp
 
 # database files
-<<<<<<< HEAD
-.db
+*.db
 
 # log files
 .log
-logs/
-=======
-*.db
->>>>>>> 1f1a0348
+logs/