--- conflicted
+++ resolved
@@ -3,7 +3,6 @@
 import database.models.Website;
 import database.models.Word;
 import database.utils.DatabaseUtil;
-import logger.LoggerUtils;
 import utils.CSVParser;
 import utils.Link;
 
@@ -80,11 +79,6 @@
     @Override
     public boolean putWords(Collection<Word> words) {
         if (words.isEmpty()) {
-<<<<<<< HEAD
-=======
-            consoleLog.error("DatabaseImpl - An empty list of words came to the database");
-            debugLog.error("DatabaseImpl -An empty list of words came to the database");
->>>>>>> 99c79e59
             return false;
         }
         try (Connection connection = getConnection()) {
