package main;

import config.ConfigurationUtils;
import crawler.DefaultCrawler;
import crawler.DefaultLinkFilter;
import database.Database;
import extractor.DefaultExtractor;
import extractor.DefaultWordFilter;
<<<<<<< HEAD
import org.kohsuke.args4j.Argument;
import org.kohsuke.args4j.CmdLineException;
import org.kohsuke.args4j.CmdLineParser;
=======
import org.slf4j.Logger;
import org.slf4j.LoggerFactory;
>>>>>>> d8d35355
import scraper.DefaultScraper;
import utils.CSVParser;
import utils.Link;

import java.util.Collection;
import java.util.HashSet;
import java.util.List;
import java.util.Map;
import java.util.concurrent.*;
import java.util.concurrent.atomic.AtomicLong;

public class Main {
    public static AtomicLong submittedTasksCount = new AtomicLong(0);
    public static AtomicLong completedTaskCount = new AtomicLong(0);

    public static Logger debugLog = LoggerFactory.getLogger("FILE");
    public static Logger consoleLog = LoggerFactory.getLogger("STDOUT");

    public static void main1(String[] args) throws ExecutionException, InterruptedException {
        ConfigurationUtils.configure();

        var csvParser = new CSVParser();
        csvParser.parse("src/main/resources/websites_data_short.csv");
        List<Link> domains = csvParser.getLinks();

        var scraper = new DefaultScraper();
        var crawler = new DefaultCrawler();
        var linkFilter = new DefaultLinkFilter();
        var extractor = new DefaultExtractor();
        var wordFilter = new DefaultWordFilter();
        var database = Database.newInstance();
        var linkQueue = new LinkedBlockingDeque<Link>();

        var numberOfThreads = Integer.parseInt(System.getProperty("threads.number"));
        var exec = (ThreadPoolExecutor) Executors.newFixedThreadPool(numberOfThreads);
        var cs = new ExecutorCompletionService<Collection<String>>(exec);
        var dbExec = Executors.newSingleThreadExecutor();

        try {
            for (Link domain : domains) {
                var allWords = new HashSet<String>();
                cs.submit(new SiteTask(scraper, crawler, linkFilter, extractor, wordFilter, domain, linkQueue)::run);
                submittedTasksCount.incrementAndGet();
                // order is important
                while (completedTaskCount.get() - submittedTasksCount.get() != 0 || linkQueue.size() != 0) {
                    var link = linkQueue.poll(50, TimeUnit.MILLISECONDS);
                    if (link != null) {
                        cs.submit(new SiteTask(scraper, crawler, linkFilter, extractor, wordFilter, link, linkQueue)::run);
                        submittedTasksCount.incrementAndGet();
                    }
                    var wordsFuture = cs.poll(50, TimeUnit.MILLISECONDS);
                    if (wordsFuture != null) {
                        allWords.addAll(wordsFuture.get());
                    }
                }
                dbExec.submit(new DatabaseTask(database, domain, allWords)::run);
            }
        } finally {
            Main.debugLog.info("Main task completed");
            exec.shutdown();
            dbExec.shutdown();
            scraper.quit();
        }
    }

    @Argument()
    private static String input;

    public static void main(String[] args) {
        Main main = new Main();
        CmdLineParser cmdLineParser = new CmdLineParser(main);
        try {
            cmdLineParser.parseArgument(args);
        } catch (CmdLineException e) {
            System.err.println(e.getMessage());
            cmdLineParser.printUsage(System.err);
            return;
        }
        System.out.println(input);
    }
}<|MERGE_RESOLUTION|>--- conflicted
+++ resolved
@@ -6,14 +6,6 @@
 import database.Database;
 import extractor.DefaultExtractor;
 import extractor.DefaultWordFilter;
-<<<<<<< HEAD
-import org.kohsuke.args4j.Argument;
-import org.kohsuke.args4j.CmdLineException;
-import org.kohsuke.args4j.CmdLineParser;
-=======
-import org.slf4j.Logger;
-import org.slf4j.LoggerFactory;
->>>>>>> d8d35355
 import scraper.DefaultScraper;
 import utils.CSVParser;
 import utils.Link;
@@ -21,9 +13,10 @@
 import java.util.Collection;
 import java.util.HashSet;
 import java.util.List;
-import java.util.Map;
 import java.util.concurrent.*;
 import java.util.concurrent.atomic.AtomicLong;
+import org.slf4j.Logger;
+import org.slf4j.LoggerFactory;
 
 public class Main {
     public static AtomicLong submittedTasksCount = new AtomicLong(0);
@@ -32,7 +25,7 @@
     public static Logger debugLog = LoggerFactory.getLogger("FILE");
     public static Logger consoleLog = LoggerFactory.getLogger("STDOUT");
 
-    public static void main1(String[] args) throws ExecutionException, InterruptedException {
+    public static void main(String[] args) throws ExecutionException, InterruptedException {
         ConfigurationUtils.configure();
 
         var csvParser = new CSVParser();
@@ -47,8 +40,7 @@
         var database = Database.newInstance();
         var linkQueue = new LinkedBlockingDeque<Link>();
 
-        var numberOfThreads = Integer.parseInt(System.getProperty("threads.number"));
-        var exec = (ThreadPoolExecutor) Executors.newFixedThreadPool(numberOfThreads);
+        var exec = (ThreadPoolExecutor) Executors.newFixedThreadPool(6);
         var cs = new ExecutorCompletionService<Collection<String>>(exec);
         var dbExec = Executors.newSingleThreadExecutor();
 
@@ -72,26 +64,9 @@
                 dbExec.submit(new DatabaseTask(database, domain, allWords)::run);
             }
         } finally {
-            Main.debugLog.info("Main task completed");
             exec.shutdown();
             dbExec.shutdown();
             scraper.quit();
         }
     }
-
-    @Argument()
-    private static String input;
-
-    public static void main(String[] args) {
-        Main main = new Main();
-        CmdLineParser cmdLineParser = new CmdLineParser(main);
-        try {
-            cmdLineParser.parseArgument(args);
-        } catch (CmdLineException e) {
-            System.err.println(e.getMessage());
-            cmdLineParser.printUsage(System.err);
-            return;
-        }
-        System.out.println(input);
-    }
 }