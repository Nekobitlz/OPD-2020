--- conflicted
+++ resolved
@@ -3,7 +3,7 @@
 import crawler.DefaultLinkFilter;
 import crawler.LinkFilter;
 import database.Database;
-import database.models.Word;
+import database.DatabaseImpl;
 import extractor.DefaultExtractor;
 import extractor.DefaultWordFilter;
 import extractor.Extractor;
@@ -11,13 +11,9 @@
 import util.HTML;
 import util.Link;
 
-import java.util.ArrayList;
 import java.util.List;
-<<<<<<< HEAD
-=======
 import java.util.Map;
 import java.util.Set;
->>>>>>> e9e27807
 import java.util.concurrent.BlockingQueue;
 import java.util.concurrent.CompletableFuture;
 import java.util.concurrent.Executor;
@@ -102,13 +98,7 @@
                 CompletableFuture<Set<String>> extractorFuture = CompletableFuture.supplyAsync(
                         () -> extractor.extract(html),
                         EXECUTOR_SERVICE);
-                extractorFuture.thenAccept(result -> {
-                    ArrayList<Word> words = new ArrayList<>();
-                    for (String word : result) {
-                        words.add(new Word(0, domain.hashCode(), word));
-                    }
-                    db.putWords(words);
-                });
+                extractorFuture.thenAccept(result -> db.insertAll(wordFilter.filter(result), domain));
             } catch (InterruptedException e) {
                 e.printStackTrace();
             }
