--- conflicted
+++ resolved
@@ -1,14 +1,31 @@
 package extractor;
 
+import org.jsoup.Jsoup;
+import org.jsoup.nodes.Document;
+import org.jsoup.nodes.Element;
 import utils.HTML;
+import utils.Link;
 
+import java.io.ByteArrayInputStream;
+import java.io.File;
+import java.io.IOException;
+import java.net.URL;
+import java.util.Arrays;
+import java.util.HashSet;
 import java.util.Set;
 
 
 public class DefaultExtractor implements Extractor {
 
+    public static void main(String[] args) {
+        Link l = new Link("https://ru.wikipedia.org/wiki/%D0%AF%D0%B4%D0%BE%D0%B2%D0%B8%D1%82%D1%8B%D0%B9_%D0%BF%D0%BB%D1%8E%D1%89_(%D1%84%D0%B8%D0%BB%D1%8C%D0%BC,_1992)");
+        HTML h = new HTML("",l);
+       HashSet setOfWords = (HashSet) new DefaultExtractor().extract(h);
+       System.out.println(setOfWords);
+    }
+
+
     public Set<String> extract(HTML html) {
-<<<<<<< HEAD
 
         /*Document doc = Jsoup.parse(html.toString());
         for (Element element : doc.select("*"))
@@ -28,9 +45,6 @@
         stringsArray = allInfo.split("\\s");
         // System.out.println(setOfWords);
         return new HashSet<>(Arrays.asList(stringsArray));
-=======
-        // TODO
-        return null;
->>>>>>> 09344612
     }
+
 }