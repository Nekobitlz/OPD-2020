--- conflicted
+++ resolved
@@ -1,17 +1,9 @@
 package extractor;
 
-<<<<<<< HEAD
 import utils.Html;
-=======
-import util.HTML;
->>>>>>> 4139e44c
 
 import java.util.Collection;
 
 public interface Extractor {
-<<<<<<< HEAD
-    Set<String> extract(Html html);
-=======
-    Collection<String> extract(HTML html);
->>>>>>> 4139e44c
+    Collection<String> extract(Html html);
 }