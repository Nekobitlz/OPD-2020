package extractor;

import config.ConfigurationUtils;

import java.util.ArrayList;
import java.util.Collection;
import java.util.HashSet;
import java.util.List;
import java.util.stream.Collectors;

// TODO documentation for class and all not inherit methods
public class DefaultWordFilter implements WordFilter {

    private final Collection<String> filteredWords = getFilterWords();

    @Override
    public Collection<String> filter(Collection<String> words) {
        Collection<String> newSet = wordsToLowerCase(punctuationMarkFilter(words));
        deleteBlankLines(newSet);
        unnecessaryWordsFilter(newSet);
<<<<<<< HEAD
        filterNumbers(newSet);
        LoggerUtils.debugLog.debug("Filtration task completed");
=======
>>>>>>> 7ceee039
        return newSet;
    }

    // Фильтр ненужных слов
    public void unnecessaryWordsFilter(Collection<String> words) {
        words.removeAll(filteredWords);
    }

    //Удаление пустого элемента
    public void deleteBlankLines(Collection<String> words) {
        words.removeIf(String::isEmpty);
    }

    public Collection<String> wordsToLowerCase(Collection<String> words) {
        return words.stream().map(String::toLowerCase)
                .collect(Collectors.toSet());
    }

    //фильтр слов-чисел
    public Collection<String> filterNumbers(Collection<String> words) {
        words.removeIf(x -> x.matches("^\\d+$"));
        return words;
    }

    //Фильтр знаков препинания
    public Collection<String> punctuationMarkFilter(Collection<String> words) {
        Collection<String> newSet = new HashSet<>();

        for (String setObj : words) {
            newSet.add(removingPunctuation(setObj));
        }
        return newSet;
    }

    // Метод удаления знаков препинания из строки
    private String removingPunctuation(String s) {
        StringBuilder sb = new StringBuilder();

        for (int i = 0; i < s.length(); i++) {
            if (Character.isLetterOrDigit(s.charAt(i)))
                sb.append(s.charAt(i));
        }

        return sb.toString();
    }

    private Collection<String> getFilterWords() {
        List<String> filteredWords = new ArrayList<>();
        ConfigurationUtils.parseResourceToCollection(
                "list_of_words_for_filtration/english_words.txt", filteredWords, getClass()
        );
        ConfigurationUtils.parseResourceToCollection(
                "list_of_words_for_filtration/russian_words.txt", filteredWords, getClass()
        );
        ConfigurationUtils.parseResourceToCollection(
                "list_of_words_for_filtration/german_words.txt", filteredWords, getClass()
        );
        return filteredWords;
    }
}<|MERGE_RESOLUTION|>--- conflicted
+++ resolved
@@ -18,40 +18,29 @@
         Collection<String> newSet = wordsToLowerCase(punctuationMarkFilter(words));
         deleteBlankLines(newSet);
         unnecessaryWordsFilter(newSet);
-<<<<<<< HEAD
-        filterNumbers(newSet);
-        LoggerUtils.debugLog.debug("Filtration task completed");
-=======
->>>>>>> 7ceee039
         return newSet;
     }
 
     // Фильтр ненужных слов
-    public void unnecessaryWordsFilter(Collection<String> words) {
-        words.removeAll(filteredWords);
+    public void unnecessaryWordsFilter(Collection<String> setOfWords) {
+        setOfWords.removeAll(filteredWords);
     }
 
     //Удаление пустого элемента
-    public void deleteBlankLines(Collection<String> words) {
-        words.removeIf(String::isEmpty);
+    public void deleteBlankLines(Collection<String> setOfWords) {
+        setOfWords.removeIf(String::isEmpty);
     }
 
-    public Collection<String> wordsToLowerCase(Collection<String> words) {
-        return words.stream().map(String::toLowerCase)
+    public Collection<String> wordsToLowerCase(Collection<String> setOfWords) {
+        return setOfWords.stream().map(String::toLowerCase)
                 .collect(Collectors.toSet());
     }
 
-    //фильтр слов-чисел
-    public Collection<String> filterNumbers(Collection<String> words) {
-        words.removeIf(x -> x.matches("^\\d+$"));
-        return words;
-    }
-
     //Фильтр знаков препинания
-    public Collection<String> punctuationMarkFilter(Collection<String> words) {
+    public Collection<String> punctuationMarkFilter(Collection<String> setOfWords) {
         Collection<String> newSet = new HashSet<>();
 
-        for (String setObj : words) {
+        for (String setObj : setOfWords) {
             newSet.add(removingPunctuation(setObj));
         }
         return newSet;
