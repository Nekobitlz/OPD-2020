--- conflicted
+++ resolved
@@ -1,22 +1,18 @@
 package extractor;
 
-<<<<<<< HEAD
-import java.util.Collection;
-=======
 import java.io.IOException;
 import java.nio.charset.StandardCharsets;
 import java.nio.file.Files;
 import java.nio.file.Paths;
-import java.util.*;
+import java.util.ArrayList;
+import java.util.Collection;
+import java.util.HashSet;
+import java.util.List;
 import java.util.stream.Collectors;
->>>>>>> 4139e44c
 
 public class DefaultWordFilter implements WordFilter {
     @Override
     public Collection<String> filter(Collection<String> words) {
-<<<<<<< HEAD
-        return words;
-=======
         Collection<String> newSet = wordsToLowerCase(punctuationMarkFilter(words));
         deleteBlankLines(newSet);
         unnecessaryWordsFilter(newSet);
@@ -76,6 +72,5 @@
         }
 
         return sb.toString();
->>>>>>> 4139e44c
     }
 }