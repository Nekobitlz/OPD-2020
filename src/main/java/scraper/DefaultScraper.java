--- conflicted
+++ resolved
@@ -1,18 +1,11 @@
 package scraper;
 
 import org.jsoup.Jsoup;
-<<<<<<< HEAD
 import org.openqa.selenium.By;
-import org.openqa.selenium.WebDriver;
-import org.openqa.selenium.chrome.ChromeDriver;
-import util.HTML;
-import util.Link;
-=======
 import org.openqa.selenium.WebDriver;
 import org.openqa.selenium.chrome.ChromeDriver;
 import utils.HTML;
 import utils.Link;
->>>>>>> 09344612
 
 import java.io.IOException;
 import java.util.concurrent.BlockingQueue;
@@ -48,14 +41,9 @@
     }
 
     public static void main(String[] args) {
-<<<<<<< HEAD
         WebDriver driver = new ChromeDriver();
         driver.get("https://www.selenium.dev/");
 //        driver.findElement(By.id("search-by")).sendKeys("AAAAa");
         driver.findElement(By.id("logo")).click();
-=======
-        WebDriver a = new ChromeDriver();
-        System.out.println(System.getProperty("webdriver.chrome.driver"));
->>>>>>> 09344612
     }
 }